[tool.poetry]
name = "pychamber"
version = "0.0.1"
description = "Run anechoic chamber experiments from Python!"
authors = ["Bailey Campbell <fbaileycampbell1990@gmail.com>"]
repository = "https://github.com/pychamber/pychamber"
documentation = "https://pychamber.github.io/pychamber/"
readme = "README.md"
packages = [{ include = "pychamber" }]

[tool.poetry.dependencies]
<<<<<<< HEAD
python = ">=3.8,<3.12.0"
numpy = "^1.24.2"
platformdirs = "^3.0.0"
=======
python = ">=3.8,<3.11"

black = { version = "^22.3.0", optional = true }
isort = { version = "^5.8.0", optional = true }
flake8 = { version = "^3.9.2", optional = true }
flake8-docstrings = { version = "^1.6.0", optional = true }
mypy = { version = "^0.900", optional = true }
pytest = { version = "^6.2.4", optional = true }
pytest-cov = { version = "^2.12.0", optional = true }
tox = { version = "^3.20.1", optional = true }
virtualenv = { version = "^20.2.2", optional = true }
mkdocs = { version = "^1.3.0", optional = true }
twine = { version = "^3.3.0", optional = true }
pre-commit = { version = "^2.12.0", optional = true }
bump2version = { version = "^1.0.1", optional = true }
matplotlib = "^3.5.1"
numpy = "^1.22.3"
scikit-rf = {path = "../scikit-rf", extras = ["vi"] }
>>>>>>> 486eeba9
pyserial = "^3.5"
pyqtgraph = "^0.13.1"
quantiphy = "^2.19"
qtawesome = "^1.2.2"
pytest-qt = "^4.2.0"
pyvisa = "^1.13.0"
pyvisa-py = "^0.6.2"
psutil = "^5.9.4"
zeroconf = "^0.47.3"
qtwidgets = "^1.1"
PySide6 = "^6.4.2"
# scikit-rf = "^0.26.0"
scikit-rf = { git = "https://github.com/cafeclimber/scikit-rf.git", branch = "vi" }
QtPy = "^2.3.1"
QDarkStyle = "^3.1"
<<<<<<< HEAD
=======
aquarel = "^0.0.4"
QtAwesome = "^1.1.1"
openpyxl = "^3.1.2"
>>>>>>> 486eeba9

[tool.poetry.group.dev.dependencies]
pytest = "^7.2.0"
pytest-cov = "^4.0.0"
mypy = "^0.981"
pre-commit = "^2.20.0"
tox = "^3.25.1"
pytest-mock = "^3.10.0"
dummyserial = "^1.0.0"
ruff = { version = "^0.0.257", optional = true }

[tool.poetry.group.docs.dependencies]
mkdocs = "^1.4.2"
mkdocs-material = "^8.5.10"
mkdocstrings = { extras = ["python"], version = "^0.19.0" }

[build-system]
requires = ["poetry-core>=1.0.0"]
build-backend = "poetry.core.masonry.api"

[tool.black]
line-length = 120
target-version = ['py311']
preview = true

[tool.mypy]
files = ["pychamber"]
disallow_untyped_defs = "True"
disallow_any_unimported = "True"
no_implicit_optional = "True"
check_untyped_defs = "True"
warn_return_any = "True"
warn_unused_ignores = "True"
show_error_codes = "True"

[tool.ruff]
target-version = "py311"
line-length = 120
fix = true
select = [
  # flake8-2020
  "YTT",
  # flake8-bandit
  "S",
  # flake8-bugbear
  "B",
  # flake8-builtins
  "A",
  # flake8-comprehensions
  "C4",
  # flake8-debugger
  "T10",
  # flake8-simplify
  "SIM",
  # isort
  "I",
  # mccabe
  "C90",
  # pycodestyle
  "E",
  "W",
  # pyflakes
  "F",
  # pygrep-hooks
  "PGH",
  # pyupgrade
  "UP",
  # ruff
  "RUF",
  # tryceratops
  "TRY",
]
ignore = [
  # LineTooLong
  "E501",
  # DoNotAssignLambda
  "E731",
]

[tool.ruff.per-file-ignores]
"tests/*" = ["S101"]
"test_*.py" = ["S101"]
"__init__.py" = ["F401"]

[tool.coverage.report]
skip_empty = true

[tool.coverage.run]
branch = true
source = ["pychamber"]<|MERGE_RESOLUTION|>--- conflicted
+++ resolved
@@ -9,14 +9,9 @@
 packages = [{ include = "pychamber" }]
 
 [tool.poetry.dependencies]
-<<<<<<< HEAD
 python = ">=3.8,<3.12.0"
-numpy = "^1.24.2"
-platformdirs = "^3.0.0"
-=======
-python = ">=3.8,<3.11"
 
-black = { version = "^22.3.0", optional = true }
+pyserial = "^3.5"black = { version = "^22.3.0", optional = true }
 isort = { version = "^5.8.0", optional = true }
 flake8 = { version = "^3.9.2", optional = true }
 flake8-docstrings = { version = "^1.6.0", optional = true }
@@ -31,9 +26,7 @@
 bump2version = { version = "^1.0.1", optional = true }
 matplotlib = "^3.5.1"
 numpy = "^1.22.3"
-scikit-rf = {path = "../scikit-rf", extras = ["vi"] }
->>>>>>> 486eeba9
-pyserial = "^3.5"
+scikit-rf = { path = "../scikit-rf", extras = ["vi"] }
 pyqtgraph = "^0.13.1"
 quantiphy = "^2.19"
 qtawesome = "^1.2.2"
@@ -48,12 +41,6 @@
 scikit-rf = { git = "https://github.com/cafeclimber/scikit-rf.git", branch = "vi" }
 QtPy = "^2.3.1"
 QDarkStyle = "^3.1"
-<<<<<<< HEAD
-=======
-aquarel = "^0.0.4"
-QtAwesome = "^1.1.1"
-openpyxl = "^3.1.2"
->>>>>>> 486eeba9
 
 [tool.poetry.group.dev.dependencies]
 pytest = "^7.2.0"
